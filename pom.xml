--- conflicted
+++ resolved
@@ -64,7 +64,6 @@
 			<version>5.9.1</version>
 			<scope>test</scope>
 		</dependency>
-<<<<<<< HEAD
 		
 		<!-- Maven site documentation -->
 		<dependency>
@@ -73,7 +72,6 @@
 			<version>1.11.1</version>
 		</dependency>
 		
-=======
 
 		<dependency>
 		    <groupId>org.junit.platform</groupId>
@@ -82,7 +80,6 @@
 		    <scope>test</scope>
 		</dependency>
 
->>>>>>> b0b3060b
 	</dependencies>
 	
 	<build>
